--- conflicted
+++ resolved
@@ -4,9 +4,7 @@
 import itertools
 import math
 import os
-<<<<<<< HEAD
-import re
-=======
+
 import json
 import time
 import random
@@ -14,7 +12,6 @@
 from pathlib import Path
 import numpy as np
 from typing import Optional, List, Literal
->>>>>>> a0fb8e67
 
 import torch
 import torch.nn.functional as F
