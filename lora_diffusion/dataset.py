import random
from pathlib import Path
from typing import Dict, List, Optional, Tuple, Union

import cv2
import numpy as np
from PIL import Image, ImageFilter
from torch.utils.data import Dataset
from torchvision import transforms
<<<<<<< HEAD
import torch
=======
import glob

from .preprocess_files import face_mask_google_mediapipe
>>>>>>> 06fa37a4

OBJECT_TEMPLATE = [
    "a photo of a {}",
    "a rendering of a {}",
    "a cropped photo of the {}",
    "the photo of a {}",
    "a photo of a clean {}",
    "a photo of a dirty {}",
    "a dark photo of the {}",
    "a photo of my {}",
    "a photo of the cool {}",
    "a close-up photo of a {}",
    "a bright photo of the {}",
    "a cropped photo of a {}",
    "a photo of the {}",
    "a good photo of the {}",
    "a photo of one {}",
    "a close-up photo of the {}",
    "a rendition of the {}",
    "a photo of the clean {}",
    "a rendition of a {}",
    "a photo of a nice {}",
    "a good photo of a {}",
    "a photo of the nice {}",
    "a photo of the small {}",
    "a photo of the weird {}",
    "a photo of the large {}",
    "a photo of a cool {}",
    "a photo of a small {}",
]

STYLE_TEMPLATE = [
    "a painting in the style of {}",
    "a rendering in the style of {}",
    "a cropped painting in the style of {}",
    "the painting in the style of {}",
    "a clean painting in the style of {}",
    "a dirty painting in the style of {}",
    "a dark painting in the style of {}",
    "a picture in the style of {}",
    "a cool painting in the style of {}",
    "a close-up painting in the style of {}",
    "a bright painting in the style of {}",
    "a cropped painting in the style of {}",
    "a good painting in the style of {}",
    "a close-up painting in the style of {}",
    "a rendition in the style of {}",
    "a nice painting in the style of {}",
    "a small painting in the style of {}",
    "a weird painting in the style of {}",
    "a large painting in the style of {}",
]


def _randomset(lis):
    ret = []
    for i in range(len(lis)):
        if random.random() < 0.5:
            ret.append(lis[i])
    return ret


def _shuffle(lis):

    return random.sample(lis, len(lis))


class PivotalTuningDatasetCapation(Dataset):
    """
    A dataset to prepare the instance and class images with the prompts for fine-tuning the model.
    It pre-processes the images and the tokenizes prompts.
    """
    # TODO: cache the class latent
    def __init__(
        self,
        instance_data_root,
        stochastic_attribute,
        tokenizer,
        token_map: Optional[dict] = None,
        use_template: Optional[str] = None,
        class_data_root=None,
        class_prompt=None,
        size=512,
        h_flip=True,
        color_jitter=False,
        resize=True,
        use_mask_captioned_data=False,
        use_face_segmentation_condition=False,
        blur_amount: int = 70,
        repeats = 12,
        use_preprocessed_mask = False,
    ):
        self.size = size
        self.tokenizer = tokenizer
        self.resize = resize

        instance_data_root = Path(instance_data_root)
        if not instance_data_root.exists():
            raise ValueError("Instance images root doesn't exists.")

<<<<<<< HEAD
        self.instance_images_path = list(Path(instance_data_root).iterdir())
        # Only process the images with the extension of .jpg, .jpeg, .png
        self.instance_images_path = [
            path
            for path in self.instance_images_path
            if path.suffix.lower() in [".jpg", ".jpeg", ".png"]
        ]
=======
        self.instance_images_path = []
        self.mask_path = []

        assert not (
            use_mask_captioned_data and use_template
        ), "Can't use both mask caption data and template."

        # Prepare the instance images
        if use_mask_captioned_data:
            src_imgs = glob.glob(str(instance_data_root) + "/*src.jpg")
            for f in src_imgs:
                idx = int(str(Path(f).stem).split(".")[0])
                mask_path = f"{instance_data_root}/{idx}.mask.png"

                if Path(mask_path).exists():
                    self.instance_images_path.append(f)
                    self.mask_path.append(mask_path)
                else:
                    print(f"Mask not found for {f}")

            self.captions = open(f"{instance_data_root}/caption.txt").readlines()

        else:
            possibily_src_images = glob.glob(
                str(instance_data_root) + "/*.jpg"
            ) + glob.glob(str(instance_data_root) + "/*.png")
            possibily_src_images = (
                set(possibily_src_images)
                - set(glob.glob(str(instance_data_root) + "/*mask.png"))
                - set([str(instance_data_root) + "/caption.txt"])
            )

            self.instance_images_path = list(set(possibily_src_images))

        assert (
            len(self.instance_images_path) > 0
        ), "No images found in the instance data root."

        self.instance_images_path = sorted(self.instance_images_path)

        self.use_mask = use_face_segmentation_condition or use_mask_captioned_data

        if use_face_segmentation_condition:

            for idx in range(len(self.instance_images_path)):
                targ = f"{instance_data_root}/{idx}.mask.png"
                # see if the mask exists
                if not Path(targ).exists():
                    print(f"Mask not found for {targ}")

                    print(
                        "Warning : this will pre-process all the images in the instance data root."
                    )

                    if len(self.mask_path) > 0:
                        print(
                            "Warning : masks already exists, but will be overwritten."
                        )

                    masks = face_mask_google_mediapipe(
                        [Image.open(f) for f in self.instance_images_path]
                    )
                    for idx, mask in enumerate(masks):
                        mask.save(f"{instance_data_root}/{idx}.mask.png")

                    break

            for idx in range(len(self.instance_images_path)):
                self.mask_path.append(f"{instance_data_root}/{idx}.mask.png")

>>>>>>> 06fa37a4
        self.num_instance_images = len(self.instance_images_path)
        self.token_map = token_map

        self.use_template = use_template
        self.templates = OBJECT_TEMPLATE if use_template == "object" else STYLE_TEMPLATE

        self._length = self.num_instance_images * repeats
        self.pointer = list(range(self.num_instance_images))
        self.randomized = False
        self.instance_latent_cached = False

        if class_data_root is not None:
            self.class_data_root = Path(class_data_root)
            self.class_data_root.mkdir(parents=True, exist_ok=True)
            self.class_images_path = list(self.class_data_root.iterdir())
            self.num_class_images = len(self.class_images_path)
            self._length = max(self.num_class_images, self.num_instance_images * repeats)
            self.class_prompt = class_prompt
        else:
            self.class_data_root = None

        self.h_flip = h_flip
        self.image_transforms = transforms.Compose(
            [
                transforms.Resize(
                    size, interpolation=transforms.InterpolationMode.BILINEAR
                )
                if resize
                else transforms.Lambda(lambda x: x),
                transforms.ColorJitter(0.1, 0.1)
                if color_jitter
                else transforms.Lambda(lambda x: x),
                transforms.ToTensor(),
                transforms.Normalize([0.5], [0.5]),
            ]
        )

<<<<<<< HEAD
        self.use_face_segmentation_condition = use_face_segmentation_condition
        self.use_preprocessed_mask = use_preprocessed_mask
        if self.use_face_segmentation_condition:
            import mediapipe as mp

            mp_face_detection = mp.solutions.face_detection
            self.face_detection = mp_face_detection.FaceDetection(
                model_selection=1, min_detection_confidence=0.5
            )
=======
>>>>>>> 06fa37a4
        self.blur_amount = blur_amount

    def __len__(self):
        return self._length

    def __getitem__(self, index):
        example = {}
        i = index % self.num_instance_images
        if i == 0 and self.randomized >=1:
            random.shuffle(self.pointer)
        i = self.pointer[i]
        if self.instance_latent_cached:
            example["instance_latents"] = self.cached_instance_latent[i]
            if self.use_face_segmentation_condition:
                example["mask"] = self.cached_instance_mask[i]
        if not self.instance_latent_cached:
            instance_image = Image.open(
                self.instance_images_path[i]
            )
            if not instance_image.mode == "RGB":
                instance_image = instance_image.convert("RGB")
            example["instance_images"] = self.image_transforms(instance_image)

        if self.use_template:
            assert self.token_map is not None
            input_tok = list(self.token_map.values())[0]

            text = random.choice(self.templates).format(input_tok)
        else:
<<<<<<< HEAD
            text = self.instance_images_path[i].stem
=======
            text = self.captions[index % self.num_instance_images].strip()

>>>>>>> 06fa37a4
            if self.token_map is not None:
                for token, value in self.token_map.items():
                    text = text.replace(token, value)

<<<<<<< HEAD
        # print(text)
        if not self.instance_latent_cached:
            if self.use_preprocessed_mask:
                #insert /mask into the path
                mask_path = self.instance_images_path[i].parent / "masks" / self.instance_images_path[i].name
                mask_path = mask_path.parent / (mask_path.name + '.pt')
                mask = torch.load(mask_path)
                example["preprocessed_mask"] = mask
            elif self.use_face_segmentation_condition:
                image = cv2.imread(
                    str(self.instance_images_path[i])
                )
                results = self.face_detection.process(
                    cv2.cvtColor(image, cv2.COLOR_BGR2RGB)
                )
                black_image = np.zeros((image.shape[0], image.shape[1]), dtype=np.uint8)

                if results.detections:

                    for detection in results.detections:

                        x_min = int(
                            detection.location_data.relative_bounding_box.xmin
                            * image.shape[1]
                        )
                        y_min = int(
                            detection.location_data.relative_bounding_box.ymin
                            * image.shape[0]
                        )
                        width = int(
                            detection.location_data.relative_bounding_box.width
                            * image.shape[1]
                        )
                        height = int(
                            detection.location_data.relative_bounding_box.height
                            * image.shape[0]
                        )

                        # draw the colored rectangle
                        black_image[y_min : y_min + height, x_min : x_min + width] = 255

                # blur the image
                black_image = Image.fromarray(black_image, mode="L").filter(
                    ImageFilter.GaussianBlur(radius=self.blur_amount)
                )
                # to tensor
                black_image = transforms.ToTensor()(black_image)
                # resize as the instance image
                black_image = transforms.Resize(
                    self.size, interpolation=transforms.InterpolationMode.BILINEAR
                )(black_image)

                example["mask"] = black_image
=======
        print(text)

        if self.use_mask:
            example["mask"] = (
                self.image_transforms(
                    Image.open(self.mask_path[index % self.num_instance_images])
                )
                * 0.5
                + 1
            )
>>>>>>> 06fa37a4

            if self.h_flip and random.random() > 0.5:
                hflip = transforms.RandomHorizontalFlip(p=1)

<<<<<<< HEAD
                example["instance_images"] = hflip(example["instance_images"])
                if self.use_face_segmentation_condition:
                    example["mask"] = hflip(example["mask"])
=======
            example["instance_images"] = hflip(example["instance_images"])
            if self.use_mask:
                example["mask"] = hflip(example["mask"])
>>>>>>> 06fa37a4

        example["instance_prompt_ids"] = self.tokenizer(
            text,
            padding="do_not_pad",
            truncation=True,
            max_length=self.tokenizer.model_max_length,
        ).input_ids

        if self.class_data_root:
            class_image = Image.open(
                self.class_images_path[i]
            )
            if not class_image.mode == "RGB":
                class_image = class_image.convert("RGB")
            example["class_images"] = self.image_transforms(class_image)
            example["class_prompt_ids"] = self.tokenizer(
                self.class_prompt,
                padding="do_not_pad",
                truncation=True,
                max_length=self.tokenizer.model_max_length,
            ).input_ids

        return example<|MERGE_RESOLUTION|>--- conflicted
+++ resolved
@@ -7,13 +7,10 @@
 from PIL import Image, ImageFilter
 from torch.utils.data import Dataset
 from torchvision import transforms
-<<<<<<< HEAD
 import torch
-=======
 import glob
 
 from .preprocess_files import face_mask_google_mediapipe
->>>>>>> 06fa37a4
 
 OBJECT_TEMPLATE = [
     "a photo of a {}",
@@ -114,15 +111,6 @@
         if not instance_data_root.exists():
             raise ValueError("Instance images root doesn't exists.")
 
-<<<<<<< HEAD
-        self.instance_images_path = list(Path(instance_data_root).iterdir())
-        # Only process the images with the extension of .jpg, .jpeg, .png
-        self.instance_images_path = [
-            path
-            for path in self.instance_images_path
-            if path.suffix.lower() in [".jpg", ".jpeg", ".png"]
-        ]
-=======
         self.instance_images_path = []
         self.mask_path = []
 
@@ -146,16 +134,24 @@
             self.captions = open(f"{instance_data_root}/caption.txt").readlines()
 
         else:
-            possibily_src_images = glob.glob(
-                str(instance_data_root) + "/*.jpg"
-            ) + glob.glob(str(instance_data_root) + "/*.png")
-            possibily_src_images = (
-                set(possibily_src_images)
-                - set(glob.glob(str(instance_data_root) + "/*mask.png"))
-                - set([str(instance_data_root) + "/caption.txt"])
-            )
-
-            self.instance_images_path = list(set(possibily_src_images))
+            # possibily_src_images = glob.glob(
+            #     str(instance_data_root) + "/*.jpg"
+            # ) + glob.glob(str(instance_data_root) + "/*.png")
+            # possibily_src_images = (
+            #     set(possibily_src_images)
+            #     - set(glob.glob(str(instance_data_root) + "/*mask.png"))
+            #     - set([str(instance_data_root) + "/caption.txt"])
+            # )
+
+            # self.instance_images_path = list(set(possibily_src_images))
+
+            self.instance_images_path = list(Path(instance_data_root).iterdir())
+            # Only process the images with the extension of .jpg, .jpeg, .png
+            self.instance_images_path = [
+                path
+                for path in self.instance_images_path
+                if path.suffix.lower() in [".jpg", ".jpeg", ".png"]
+            ]
 
         assert (
             len(self.instance_images_path) > 0
@@ -193,7 +189,6 @@
             for idx in range(len(self.instance_images_path)):
                 self.mask_path.append(f"{instance_data_root}/{idx}.mask.png")
 
->>>>>>> 06fa37a4
         self.num_instance_images = len(self.instance_images_path)
         self.token_map = token_map
 
@@ -231,7 +226,6 @@
             ]
         )
 
-<<<<<<< HEAD
         self.use_face_segmentation_condition = use_face_segmentation_condition
         self.use_preprocessed_mask = use_preprocessed_mask
         if self.use_face_segmentation_condition:
@@ -241,8 +235,6 @@
             self.face_detection = mp_face_detection.FaceDetection(
                 model_selection=1, min_detection_confidence=0.5
             )
-=======
->>>>>>> 06fa37a4
         self.blur_amount = blur_amount
 
     def __len__(self):
@@ -272,17 +264,14 @@
 
             text = random.choice(self.templates).format(input_tok)
         else:
-<<<<<<< HEAD
-            text = self.instance_images_path[i].stem
-=======
-            text = self.captions[index % self.num_instance_images].strip()
-
->>>>>>> 06fa37a4
+            if self.use_mask_captioned_data:
+                text = self.instance_images_path[index % self.num_instance_images].stem
+            else: 
+                text = self.instance_images_path[i].stem
             if self.token_map is not None:
                 for token, value in self.token_map.items():
                     text = text.replace(token, value)
 
-<<<<<<< HEAD
         # print(text)
         if not self.instance_latent_cached:
             if self.use_preprocessed_mask:
@@ -291,76 +280,20 @@
                 mask_path = mask_path.parent / (mask_path.name + '.pt')
                 mask = torch.load(mask_path)
                 example["preprocessed_mask"] = mask
-            elif self.use_face_segmentation_condition:
-                image = cv2.imread(
-                    str(self.instance_images_path[i])
-                )
-                results = self.face_detection.process(
-                    cv2.cvtColor(image, cv2.COLOR_BGR2RGB)
-                )
-                black_image = np.zeros((image.shape[0], image.shape[1]), dtype=np.uint8)
-
-                if results.detections:
-
-                    for detection in results.detections:
-
-                        x_min = int(
-                            detection.location_data.relative_bounding_box.xmin
-                            * image.shape[1]
-                        )
-                        y_min = int(
-                            detection.location_data.relative_bounding_box.ymin
-                            * image.shape[0]
-                        )
-                        width = int(
-                            detection.location_data.relative_bounding_box.width
-                            * image.shape[1]
-                        )
-                        height = int(
-                            detection.location_data.relative_bounding_box.height
-                            * image.shape[0]
-                        )
-
-                        # draw the colored rectangle
-                        black_image[y_min : y_min + height, x_min : x_min + width] = 255
-
-                # blur the image
-                black_image = Image.fromarray(black_image, mode="L").filter(
-                    ImageFilter.GaussianBlur(radius=self.blur_amount)
-                )
-                # to tensor
-                black_image = transforms.ToTensor()(black_image)
-                # resize as the instance image
-                black_image = transforms.Resize(
-                    self.size, interpolation=transforms.InterpolationMode.BILINEAR
-                )(black_image)
-
-                example["mask"] = black_image
-=======
-        print(text)
-
-        if self.use_mask:
-            example["mask"] = (
-                self.image_transforms(
-                    Image.open(self.mask_path[index % self.num_instance_images])
-                )
-                * 0.5
-                + 1
-            )
->>>>>>> 06fa37a4
+            if self.use_mask:
+                example["mask"] = (
+                    self.image_transforms(
+                        Image.open(self.mask_path[index % self.num_instance_images])
+                    )
+                    * 0.5 +1)
+
 
             if self.h_flip and random.random() > 0.5:
                 hflip = transforms.RandomHorizontalFlip(p=1)
 
-<<<<<<< HEAD
-                example["instance_images"] = hflip(example["instance_images"])
-                if self.use_face_segmentation_condition:
-                    example["mask"] = hflip(example["mask"])
-=======
             example["instance_images"] = hflip(example["instance_images"])
             if self.use_mask:
                 example["mask"] = hflip(example["mask"])
->>>>>>> 06fa37a4
 
         example["instance_prompt_ids"] = self.tokenizer(
             text,
